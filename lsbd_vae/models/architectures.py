--- conflicted
+++ resolved
@@ -170,7 +170,6 @@
     return encoder, decoder
 
 
-<<<<<<< HEAD
 def encoder_decoder_vgglike_2d(latent_dim: int, input_shape: Tuple = (64, 64, 1), activation: str = "relu",
                                filters_lst: Tuple = (128, 64, 32), dense_units_lst: Tuple = (64,),
                                kernel_size: int = 3, pool_size: int = 2):
@@ -186,31 +185,15 @@
     conv_depth = filters_lst[-1]
     assert height == conv_height * (pool_size ** n_conv_layers), "height must be a multiple of pool_size^n_conv_layers"
     assert width == conv_width * (pool_size ** n_conv_layers), "width must be a multiple of pool_size^n_conv_layers"
-=======
-def encoder_decoder_dislib_2d(latent_dim: int, height=64, width=64, depth=1, activation="relu",
-                              filters_lst=(32, 32, 64, 64),
-                              kernel_size_lst=((4, 4), (4, 4), (4, 4), (4, 4)),
-                              dense_units_lst=(256,),
-                              ):
-    assert len(filters_lst) == len(kernel_size_lst), \
-        "lists for filters/kernel_size/pool_size must be of the same length"
-    n_conv_layers = len(filters_lst)
-    input_shape = (height, width, depth)
->>>>>>> 3f880574
 
     # ENCODER
     x = Input(shape=input_shape)
     # convolutional layers
     h = x
     for i in range(n_conv_layers):
-<<<<<<< HEAD
         h = Conv2D(filters=filters_lst[i], kernel_size=kernel_size, strides=(1, 1), padding="same",
                    activation=activation)(h)
         h = MaxPooling2D(pool_size=pool_size, padding="same")(h)
-=======
-        h = Conv2D(filters=filters_lst[i], kernel_size=kernel_size_lst[i], strides=(2, 2), padding="same",
-                   activation=activation)(h)
->>>>>>> 3f880574
     # dense layers
     h = Flatten()(h)
     for units in dense_units_lst:
@@ -219,7 +202,6 @@
 
     # DECODER
     dec_in = Input(shape=(latent_dim,))
-<<<<<<< HEAD
     # dense layers
     h = dec_in
     for units in reversed(dense_units_lst):
@@ -234,29 +216,11 @@
     h = UpSampling2D(size=pool_size)(h)
     x_reconstr = Conv2D(filters=depth, kernel_size=kernel_size, strides=(1, 1), padding="same",
                         activation="sigmoid")(h)
-=======
-    h = Dense(dense_units_lst[-1], activation)(dec_in)
-    conv_dim = (height) // 2 ** (n_conv_layers) * (width) // 2 ** (n_conv_layers) * filters_lst[-1]
-    # dense layers
-    for units in reversed(dense_units_lst[:-1]):
-        h = Dense(units, activation=activation)(h)
-
-    h = Dense(conv_dim, activation=activation)(h)
-    h = Reshape(((height) // 2 ** (n_conv_layers), (width) // 2 ** (n_conv_layers), filters_lst[-1]))(h)
-    # convolutional layers
-    for i in reversed(range(0, n_conv_layers - 1)):
-        h = Conv2DTranspose(filters=filters_lst[i], kernel_size=kernel_size_lst[i], strides=(2, 2), padding="same",
-                            activation=activation)(h)
-
-    x_reconstr = Conv2DTranspose(filters=depth, kernel_size=kernel_size_lst[0], strides=(2, 2), padding="same",
-                                 activation=None)(h)
->>>>>>> 3f880574
     decoder = Model(dec_in, x_reconstr)
 
     return encoder, decoder
 
 
-<<<<<<< HEAD
 def encoder_decoder_dislib_2d(latent_dim: int, input_shape: Tuple = (64, 64, 1), activation: str = "relu",
                               filters_lst: Tuple = (32, 32, 64, 64), dense_units_lst: Tuple = (256,),
                               kernel_size: int = 4, strides: int = 2):
@@ -303,7 +267,9 @@
                                  activation="sigmoid")(h)
     decoder = Model(dec_in, x_reconstr)
 
-=======
+    return encoder, decoder
+
+
 def get_encoder_decoder_simple_cnn(input_shape, latent_dim, features=96):
     im_input = Input(shape=input_shape)
     C1 = Conv2D(features, 5, padding='valid', activation='relu')(im_input)
@@ -339,5 +305,5 @@
     CT4 = Conv2D(input_shape[-1], 7, padding='valid', activation='tanh', name='recons')(TP4)
 
     decoder = Model(latent_input, CT4)
->>>>>>> 3f880574
+
     return encoder, decoder